--- conflicted
+++ resolved
@@ -1,9 +1,3 @@
-<<<<<<< HEAD
-## v0.1.0
-
-**🎉 First release of OutClash as independent project**
-
-=======
 ## v0.2.0
 
 New
@@ -28,7 +22,6 @@
 
 **🎉 First release of OutClash as independent project**
 
->>>>>>> e7400683
 - project fully renamed from Clash Verge Rev to OutClash
 - service binaries renamed: to `outclash-service`
 - updated all configurations and build scripts for new project name
