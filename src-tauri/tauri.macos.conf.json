{
  "$schema": "../node_modules/@tauri-apps/cli/config.schema.json",
  "identifier": "io.github.outclash",
<<<<<<< HEAD
  "productName": "Koala Clash",
=======
  "productName": "OutClash",
>>>>>>> e7400683
  "bundle": {
    "targets": ["app", "dmg"],
    "macOS": {
      "frameworks": [],
      "minimumSystemVersion": "10.15",
      "exceptionDomain": "",
      "signingIdentity": null,
      "entitlements": "packages/macos/entitlements.plist",
      "dmg": {
        "background": "images/background.png",
        "appPosition": {
          "x": 180,
          "y": 200
        },
        "applicationFolderPosition": {
          "x": 480,
          "y": 200
        },
        "windowSize": {
          "height": 400,
          "width": 660
        },
        "windowPosition": {
          "x": 200,
          "y": 180
        }
      }
    }
  }
}<|MERGE_RESOLUTION|>--- conflicted
+++ resolved
@@ -1,11 +1,7 @@
 {
   "$schema": "../node_modules/@tauri-apps/cli/config.schema.json",
   "identifier": "io.github.outclash",
-<<<<<<< HEAD
-  "productName": "Koala Clash",
-=======
   "productName": "OutClash",
->>>>>>> e7400683
   "bundle": {
     "targets": ["app", "dmg"],
     "macOS": {
