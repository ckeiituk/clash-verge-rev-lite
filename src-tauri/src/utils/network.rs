use anyhow::Result;
use lazy_static::lazy_static;
use reqwest::{Client, ClientBuilder, Proxy, RequestBuilder, Response};
use std::{
    sync::{Arc, Mutex, Once},
    time::{Duration, Instant},
};
use tokio::runtime::{Builder, Runtime};

use crate::{config::Config, logging, utils::logging::Type, utils::sys_info};

// HTTP2 相关
const H2_CONNECTION_WINDOW_SIZE: u32 = 1024 * 1024;
const H2_STREAM_WINDOW_SIZE: u32 = 1024 * 1024;
const H2_MAX_FRAME_SIZE: u32 = 16 * 1024;
const H2_KEEP_ALIVE_INTERVAL: Duration = Duration::from_secs(5);
const H2_KEEP_ALIVE_TIMEOUT: Duration = Duration::from_secs(5);
const DEFAULT_CONNECT_TIMEOUT: Duration = Duration::from_secs(10);
const DEFAULT_REQUEST_TIMEOUT: Duration = Duration::from_secs(30);
const POOL_MAX_IDLE_PER_HOST: usize = 5;
const POOL_IDLE_TIMEOUT: Duration = Duration::from_secs(15);

/// 网络管理器
pub struct NetworkManager {
    runtime: Arc<Runtime>,
    self_proxy_client: Arc<Mutex<Option<Client>>>,
    system_proxy_client: Arc<Mutex<Option<Client>>>,
    no_proxy_client: Arc<Mutex<Option<Client>>>,
    init: Once,
    last_connection_error: Arc<Mutex<Option<(Instant, String)>>>,
    connection_error_count: Arc<Mutex<usize>>,
}

lazy_static! {
    static ref NETWORK_MANAGER: NetworkManager = NetworkManager::new();
}

impl NetworkManager {
    fn new() -> Self {
        // 创建专用的异步运行时，线程数限制为4个
        let runtime = Builder::new_multi_thread()
            .worker_threads(4)
            .thread_name("outclash-network")
            .enable_io()
            .enable_time()
            .build()
            .expect("Failed to create network runtime");

        NetworkManager {
            runtime: Arc::new(runtime),
            self_proxy_client: Arc::new(Mutex::new(None)),
            system_proxy_client: Arc::new(Mutex::new(None)),
            no_proxy_client: Arc::new(Mutex::new(None)),
            init: Once::new(),
            last_connection_error: Arc::new(Mutex::new(None)),
            connection_error_count: Arc::new(Mutex::new(0)),
        }
    }

    pub fn global() -> &'static Self {
        &NETWORK_MANAGER
    }

    /// 初始化网络客户端
    pub fn init(&self) {
        self.init.call_once(|| {
            self.runtime.spawn(async {
                logging!(info, Type::Network, true, "Initializing network manager");

                // 创建无代理客户端
                let no_proxy_client = ClientBuilder::new()
                    .use_rustls_tls()
                    .no_proxy()
                    .pool_max_idle_per_host(POOL_MAX_IDLE_PER_HOST)
                    .pool_idle_timeout(POOL_IDLE_TIMEOUT)
                    .connect_timeout(Duration::from_secs(10))
                    .timeout(Duration::from_secs(30))
                    .build()
                    .expect("Failed to build no_proxy client");

                let mut no_proxy_guard = NETWORK_MANAGER.no_proxy_client.lock().unwrap();
                *no_proxy_guard = Some(no_proxy_client);

                logging!(
                    info,
                    Type::Network,
                    true,
                    "Network manager initialization completed"
                );
            });
        });
    }

    fn record_connection_error(&self, error: &str) {
        let mut last_error = self.last_connection_error.lock().unwrap();
        *last_error = Some((Instant::now(), error.to_string()));

        let mut error_count = self.connection_error_count.lock().unwrap();
        *error_count += 1;
    }

    fn should_reset_clients(&self) -> bool {
        let error_count = *self.connection_error_count.lock().unwrap();
        let last_error = self.last_connection_error.lock().unwrap();

        if error_count > 5 {
            return true;
        }

        if let Some((time, _)) = *last_error {
            if time.elapsed() < Duration::from_secs(30) && error_count > 2 {
                return true;
            }
        }

        false
    }

    pub fn reset_clients(&self) {
        logging!(info, Type::Network, true, "Resetting all HTTP clients");
        {
            let mut client = self.self_proxy_client.lock().unwrap();
            *client = None;
        }
        {
            let mut client = self.system_proxy_client.lock().unwrap();
            *client = None;
        }
        {
            let mut client = self.no_proxy_client.lock().unwrap();
            *client = None;
        }
        {
            let mut error_count = self.connection_error_count.lock().unwrap();
            *error_count = 0;
        }
    }
    /*
       /// 获取或创建自代理客户端
       fn get_or_create_self_proxy_client(&self) -> Client {
           if self.should_reset_clients() {
               self.reset_clients();
           }

           let mut client_guard = self.self_proxy_client.lock().unwrap();

           if client_guard.is_none() {
               let port = Config::verge()
                   .latest()
                   .verge_mixed_port
                   .unwrap_or(Config::clash().data().get_mixed_port());

               let proxy_scheme = format!("http://127.0.0.1:{port}");

               let mut builder = ClientBuilder::new()
                   .use_rustls_tls()
                   .pool_max_idle_per_host(POOL_MAX_IDLE_PER_HOST)
                   .pool_idle_timeout(POOL_IDLE_TIMEOUT)
                   .connect_timeout(DEFAULT_CONNECT_TIMEOUT)
                   .timeout(DEFAULT_REQUEST_TIMEOUT)
                   .http2_initial_stream_window_size(H2_STREAM_WINDOW_SIZE)
                   .http2_initial_connection_window_size(H2_CONNECTION_WINDOW_SIZE)
                   .http2_adaptive_window(true)
                   .http2_keep_alive_interval(Some(H2_KEEP_ALIVE_INTERVAL))
                   .http2_keep_alive_timeout(H2_KEEP_ALIVE_TIMEOUT)
                   .http2_max_frame_size(H2_MAX_FRAME_SIZE)
                   .tcp_keepalive(Some(Duration::from_secs(10)))
                   .http2_max_header_list_size(16 * 1024);

               if let Ok(proxy) = Proxy::http(&proxy_scheme) {
                   builder = builder.proxy(proxy);
               }
               if let Ok(proxy) = Proxy::https(&proxy_scheme) {
                   builder = builder.proxy(proxy);
               }
               if let Ok(proxy) = Proxy::all(&proxy_scheme) {
                   builder = builder.proxy(proxy);
               }

               let client = builder.build().expect("Failed to build self_proxy client");
               *client_guard = Some(client);
           }

           client_guard.as_ref().unwrap().clone()
       }

       /// 获取或创建系统代理客户端
       fn get_or_create_system_proxy_client(&self) -> Client {
           if self.should_reset_clients() {
               self.reset_clients();
           }

           let mut client_guard = self.system_proxy_client.lock().unwrap();

           if client_guard.is_none() {
               use sysproxy::Sysproxy;

               let mut builder = ClientBuilder::new()
                   .use_rustls_tls()
                   .pool_max_idle_per_host(POOL_MAX_IDLE_PER_HOST)
                   .pool_idle_timeout(POOL_IDLE_TIMEOUT)
                   .connect_timeout(DEFAULT_CONNECT_TIMEOUT)
                   .timeout(DEFAULT_REQUEST_TIMEOUT)
                   .http2_initial_stream_window_size(H2_STREAM_WINDOW_SIZE)
                   .http2_initial_connection_window_size(H2_CONNECTION_WINDOW_SIZE)
                   .http2_adaptive_window(true)
                   .http2_keep_alive_interval(Some(H2_KEEP_ALIVE_INTERVAL))
                   .http2_keep_alive_timeout(H2_KEEP_ALIVE_TIMEOUT)
                   .http2_max_frame_size(H2_MAX_FRAME_SIZE)
                   .tcp_keepalive(Some(Duration::from_secs(10)))
                   .http2_max_header_list_size(16 * 1024);

               if let Ok(p @ Sysproxy { enable: true, .. }) = Sysproxy::get_system_proxy() {
                   let proxy_scheme = format!("http://{}:{}", p.host, p.port);

                   if let Ok(proxy) = Proxy::http(&proxy_scheme) {
                       builder = builder.proxy(proxy);
                   }
                   if let Ok(proxy) = Proxy::https(&proxy_scheme) {
                       builder = builder.proxy(proxy);
                   }
                   if let Ok(proxy) = Proxy::all(&proxy_scheme) {
                       builder = builder.proxy(proxy);
                   }
               }

               let client = builder
                   .build()
                   .expect("Failed to build system_proxy client");
               *client_guard = Some(client);
           }

           client_guard.as_ref().unwrap().clone()
       }

       /// 根据代理设置选择合适的客户端
       pub fn get_client(&self, proxy_type: ProxyType) -> Client {
           match proxy_type {
               ProxyType::NoProxy => {
                   let client_guard = self.no_proxy_client.lock().unwrap();
                   client_guard.as_ref().unwrap().clone()
               }
               ProxyType::SelfProxy => self.get_or_create_self_proxy_client(),
               ProxyType::SystemProxy => self.get_or_create_system_proxy_client(),
           }
       }
    */
    /// 创建带有自定义选项的HTTP请求
    pub fn create_request(
        &self,
        url: &str,
        proxy_type: ProxyType,
        timeout_secs: Option<u64>,
        user_agent: Option<String>,
        accept_invalid_certs: bool,
        use_hwid: bool,
    ) -> RequestBuilder {
        if self.should_reset_clients() {
            self.reset_clients();
        }

        let mut builder = ClientBuilder::new()
            .use_rustls_tls()
            .pool_max_idle_per_host(POOL_MAX_IDLE_PER_HOST)
            .pool_idle_timeout(POOL_IDLE_TIMEOUT)
            .connect_timeout(DEFAULT_CONNECT_TIMEOUT)
            .http2_initial_stream_window_size(H2_STREAM_WINDOW_SIZE)
            .http2_initial_connection_window_size(H2_CONNECTION_WINDOW_SIZE)
            .http2_adaptive_window(true)
            .http2_keep_alive_interval(Some(H2_KEEP_ALIVE_INTERVAL))
            .http2_keep_alive_timeout(H2_KEEP_ALIVE_TIMEOUT)
            .http2_max_frame_size(H2_MAX_FRAME_SIZE)
            .tcp_keepalive(Some(Duration::from_secs(10)))
            .http2_max_header_list_size(16 * 1024);

        if let Some(timeout) = timeout_secs {
            builder = builder.timeout(Duration::from_secs(timeout));
        } else {
            builder = builder.timeout(DEFAULT_REQUEST_TIMEOUT);
        }

        match proxy_type {
            ProxyType::None => {
                builder = builder.no_proxy();
            }
            ProxyType::Localhost => {
                let port = Config::verge()
                    .latest()
                    .verge_mixed_port
                    .unwrap_or(Config::clash().data().get_mixed_port());

                let proxy_scheme = format!("http://127.0.0.1:{port}");

                if let Ok(proxy) = Proxy::http(&proxy_scheme) {
                    builder = builder.proxy(proxy);
                }
                if let Ok(proxy) = Proxy::https(&proxy_scheme) {
                    builder = builder.proxy(proxy);
                }
                if let Ok(proxy) = Proxy::all(&proxy_scheme) {
                    builder = builder.proxy(proxy);
                }
            }
            ProxyType::System => {
                use sysproxy::Sysproxy;

                if let Ok(p @ Sysproxy { enable: true, .. }) = Sysproxy::get_system_proxy() {
                    let proxy_scheme = format!("http://{}:{}", p.host, p.port);

                    if let Ok(proxy) = Proxy::http(&proxy_scheme) {
                        builder = builder.proxy(proxy);
                    }
                    if let Ok(proxy) = Proxy::https(&proxy_scheme) {
                        builder = builder.proxy(proxy);
                    }
                    if let Ok(proxy) = Proxy::all(&proxy_scheme) {
                        builder = builder.proxy(proxy);
                    }
                }
            }
        }

        builder = builder.danger_accept_invalid_certs(accept_invalid_certs);

        if let Some(ua) = user_agent {
            builder = builder.user_agent(ua);
        } else {
            use crate::utils::resolve::VERSION;

<<<<<<< HEAD
            // Use clash-meta as User-Agent to ensure subscription servers return YAML format
            // instead of universal proxy URL format (vless://, ss://, etc.)
            let version = match VERSION.get() {
                Some(v) => format!("clash-meta/v{v}"),
                None => "clash-meta/unknown".to_string(),
            };
=======
            // Keep 'clash-meta/' prefix to ensure subscription servers return YAML
            // but append our client identifier for uniqueness.
            // Example: "clash-meta/v0.2.0 OutClash/0.2.0"
            let app_ver = VERSION
                .get()
                .cloned()
                .unwrap_or_else(|| "unknown".to_string());
            let ua = format!("clash-meta/v{app_ver} OutClash/{app_ver}");
>>>>>>> e7400683

            builder = builder.user_agent(ua);
        }

        let client = builder.build().expect("Failed to build custom HTTP client");

        let mut request_builder = client.get(url);

        if use_hwid {
            let sys_info = sys_info::get_system_info();
            logging!(info, Type::Network, true, "Adding HWID headers to request");
            request_builder = request_builder
                .header("x-hwid", &sys_info.hwid)
                .header("x-device-os", &sys_info.os_type)
                .header("x-ver-os", &sys_info.os_ver);
        }

        request_builder
    }

    /*     /// 执行GET请求，添加错误跟踪
    pub async fn get(
        &self,
        url: &str,
        proxy_type: ProxyType,
        timeout_secs: Option<u64>,
        user_agent: Option<String>,
        accept_invalid_certs: bool,
    ) -> Result<Response> {
        let request = self.create_request(
            url,
            proxy_type,
            timeout_secs,
            user_agent,
            accept_invalid_certs,
        );

        let timeout_duration = timeout_secs.unwrap_or(30);

        match tokio::time::timeout(Duration::from_secs(timeout_duration), request.send()).await {
            Ok(result) => match result {
                Ok(response) => Ok(response),
                Err(e) => {
                    self.record_connection_error(&e.to_string());
                    Err(anyhow::anyhow!("Failed to send HTTP request: {}", e))
                }
            },
            Err(_) => {
                self.record_connection_error("Request timeout");
                Err(anyhow::anyhow!(
                    "HTTP request timed out after {} seconds",
                    timeout_duration
                ))
            }
        }
    } */

    pub async fn get_with_interrupt(
        &self,
        url: &str,
        proxy_type: ProxyType,
        timeout_secs: Option<u64>,
        user_agent: Option<String>,
        accept_invalid_certs: bool,
        use_hwid: bool,
    ) -> Result<Response> {
        let request = self.create_request(
            url,
            proxy_type,
            timeout_secs,
            user_agent,
            accept_invalid_certs,
            use_hwid,
        );

        let timeout_duration = timeout_secs.unwrap_or(20);

        let (cancel_tx, cancel_rx) = tokio::sync::oneshot::channel::<()>();

        let url_clone = url.to_string();
        let watchdog = tokio::spawn(async move {
            tokio::time::sleep(Duration::from_secs(timeout_duration)).await;
            let _ = cancel_tx.send(());
            logging!(
                warn,
                Type::Network,
                true,
                "Request canceled due to timeout: {}",
                url_clone
            );
        });

        let result = tokio::select! {
            result = request.send() => result,
            _ = cancel_rx => {
                self.record_connection_error(&format!("Request interrupted for: {url}"));
                return Err(anyhow::anyhow!("Request interrupted after {} seconds", timeout_duration));
            }
        };
        watchdog.abort();

        match result {
            Ok(response) => Ok(response),
            Err(e) => {
                self.record_connection_error(&e.to_string());
                Err(anyhow::anyhow!("Failed to send HTTP request: {}", e))
            }
        }
    }
}

/// 代理类型
#[derive(Debug, Clone, Copy)]
pub enum ProxyType {
    None,
    Localhost,
    System,
}<|MERGE_RESOLUTION|>--- conflicted
+++ resolved
@@ -327,14 +327,6 @@
         } else {
             use crate::utils::resolve::VERSION;
 
-<<<<<<< HEAD
-            // Use clash-meta as User-Agent to ensure subscription servers return YAML format
-            // instead of universal proxy URL format (vless://, ss://, etc.)
-            let version = match VERSION.get() {
-                Some(v) => format!("clash-meta/v{v}"),
-                None => "clash-meta/unknown".to_string(),
-            };
-=======
             // Keep 'clash-meta/' prefix to ensure subscription servers return YAML
             // but append our client identifier for uniqueness.
             // Example: "clash-meta/v0.2.0 OutClash/0.2.0"
@@ -343,7 +335,6 @@
                 .cloned()
                 .unwrap_or_else(|| "unknown".to_string());
             let ua = format!("clash-meta/v{app_ver} OutClash/{app_ver}");
->>>>>>> e7400683
 
             builder = builder.user_agent(ua);
         }
