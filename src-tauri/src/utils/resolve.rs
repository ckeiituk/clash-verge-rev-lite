--- conflicted
+++ resolved
@@ -78,9 +78,6 @@
 /// Capture deep link from process arguments as early as possible (cold start on macOS)
 pub fn capture_early_deep_link_from_args() {
     let args: Vec<String> = std::env::args().collect();
-<<<<<<< HEAD
-    if let Some(url) = args.iter().find(|a| a.starts_with("clash://") || a.starts_with("koala-clash://") || a.starts_with("outclash://")).cloned() {
-=======
     if let Some(url) = args
         .iter()
         .find(|a| {
@@ -90,7 +87,6 @@
         })
         .cloned()
     {
->>>>>>> e7400683
         println!("[DeepLink][argv] {}", url);
         logging!(info, Type::Setup, true, "argv captured deep link: {}", url);
         *get_early_deep_link().lock() = Some(url);
@@ -777,14 +773,10 @@
         }
     };
 
-<<<<<<< HEAD
-    if link_parsed.scheme() == "clash" || link_parsed.scheme() == "koala-clash" || link_parsed.scheme() == "outclash" {
-=======
     if link_parsed.scheme() == "clash"
         || link_parsed.scheme() == "koala-clash"
         || link_parsed.scheme() == "outclash"
     {
->>>>>>> e7400683
         let mut name: Option<String> = None;
         let mut url_param: Option<String> = None;
 
