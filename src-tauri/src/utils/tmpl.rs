///! Some config file template

<<<<<<< HEAD
/// template for clash core `config.yaml`
pub const CLASH_CONFIG: &[u8] = br#"# Default Config For Clash Core

mixed-port: 7890
log-level: info
allow-lan: false
external-controller: 127.0.0.1:9090
mode: rule
secret: ""
"#;

/// template for `profiles.yaml`
pub const PROFILES_CONFIG: &[u8] = b"# Profiles Config for Clash Verge

current: ~
items: ~
";

/// template for `verge.yaml`
pub const VERGE_CONFIG: &[u8] = b"# Defaulf Config For Clash Verge

clash_core: clash-meta
language: en
theme_mode: light
theme_blur: false
traffic_graph: true
enable_self_startup: false
enable_system_proxy: false
enable_proxy_guard: false
proxy_guard_duration: 10
";

=======
>>>>>>> 58366c0b
/// template for new a profile item
pub const ITEM_LOCAL: &str = "# Profile Template for clash verge

proxies:

proxy-groups:

rules:
";

/// enhanced profile
pub const ITEM_MERGE: &str = "# Merge Template for clash verge
# The `Merge` format used to enhance profile

prepend-rules:

prepend-proxies:

prepend-proxy-groups:

append-rules:

append-proxies:

append-proxy-groups:
";

/// enhanced profile
pub const ITEM_SCRIPT: &str = "// Define the `main` function

function main(params) {
  return params;
}
";<|MERGE_RESOLUTION|>--- conflicted
+++ resolved
@@ -1,40 +1,5 @@
 ///! Some config file template
 
-<<<<<<< HEAD
-/// template for clash core `config.yaml`
-pub const CLASH_CONFIG: &[u8] = br#"# Default Config For Clash Core
-
-mixed-port: 7890
-log-level: info
-allow-lan: false
-external-controller: 127.0.0.1:9090
-mode: rule
-secret: ""
-"#;
-
-/// template for `profiles.yaml`
-pub const PROFILES_CONFIG: &[u8] = b"# Profiles Config for Clash Verge
-
-current: ~
-items: ~
-";
-
-/// template for `verge.yaml`
-pub const VERGE_CONFIG: &[u8] = b"# Defaulf Config For Clash Verge
-
-clash_core: clash-meta
-language: en
-theme_mode: light
-theme_blur: false
-traffic_graph: true
-enable_self_startup: false
-enable_system_proxy: false
-enable_proxy_guard: false
-proxy_guard_duration: 10
-";
-
-=======
->>>>>>> 58366c0b
 /// template for new a profile item
 pub const ITEM_LOCAL: &str = "# Profile Template for clash verge
 
