mod cmd;
mod config;
mod core;
mod enhance;
mod feat;
mod module;
mod process;
mod state;
mod utils;
use crate::{core::hotkey, process::AsyncHandler, utils::resolve};
use config::Config;
use std::sync::{Mutex, Once};
use tauri::AppHandle;
use tauri::Manager;
#[cfg(target_os = "macos")]
use tauri_plugin_autostart::MacosLauncher;
use tauri_plugin_deep_link::DeepLinkExt;
use tokio::time::{timeout, Duration};
use utils::logging::Type;

/// A global singleton handle to the application.
pub struct AppHandleManager {
    inner: Mutex<Option<AppHandle>>,
    init: Once,
}

impl AppHandleManager {
    /// Get the global instance of the app handle manager.
    pub fn global() -> &'static Self {
        static INSTANCE: AppHandleManager = AppHandleManager {
            inner: Mutex::new(None),
            init: Once::new(),
        };
        &INSTANCE
    }

    /// Initialize the app handle manager with an app handle.
    pub fn init(&self, handle: AppHandle) {
        self.init.call_once(|| {
            let mut app_handle = self.inner.lock().unwrap();
            *app_handle = Some(handle);
        });
    }

    /// Get the app handle if it has been initialized.
    pub fn get(&self) -> Option<AppHandle> {
        self.inner.lock().unwrap().clone()
    }

    /// Get the app handle, panics if it hasn't been initialized.
    pub fn get_handle(&self) -> AppHandle {
        self.get().expect("AppHandle not initialized")
    }

    pub fn set_activation_policy_regular(&self) {
        #[cfg(target_os = "macos")]
        {
            let app_handle = self.inner.lock().unwrap();
            let app_handle = app_handle.as_ref().unwrap();
            let _ = app_handle.set_activation_policy(tauri::ActivationPolicy::Regular);
        }
    }

    pub fn set_activation_policy_accessory(&self) {
        #[cfg(target_os = "macos")]
        {
            let app_handle = self.inner.lock().unwrap();
            let app_handle = app_handle.as_ref().unwrap();
            let _ = app_handle.set_activation_policy(tauri::ActivationPolicy::Accessory);
        }
    }

    pub fn set_activation_policy_prohibited(&self) {
        #[cfg(target_os = "macos")]
        {
            let app_handle = self.inner.lock().unwrap();
            let app_handle = app_handle.as_ref().unwrap();
            let _ = app_handle.set_activation_policy(tauri::ActivationPolicy::Prohibited);
        }
    }
}

#[allow(clippy::panic)]
pub fn run() {
    // Capture early deep link before any async setup (cold start on macOS)
    utils::resolve::capture_early_deep_link_from_args();

    utils::network::NetworkManager::global().init();

    let _ = utils::dirs::init_portable_flag();

    #[cfg(target_os = "linux")]
    std::env::set_var("WEBKIT_DISABLE_DMABUF_RENDERER", "1");

    #[cfg(debug_assertions)]
    let devtools = tauri_plugin_devtools::init();

<<<<<<< HEAD
	#[allow(unused_mut)]
	let mut builder = tauri::Builder::default()
		.plugin(tauri_plugin_single_instance::init(|_app, argv, _cwd| {
			// Handle deep link when a second instance is invoked: forward URL to the running instance
			if let Some(url) = argv
				.iter()
				.find(|a| a.starts_with("clash://") || a.starts_with("koala-clash://") || a.starts_with("outclash://"))
				.cloned()
			{
				// Robust scheduling avoids races with lightweight/window
				resolve::schedule_handle_deep_link(url);
			}
		}))
		.plugin(tauri_plugin_notification::init())
		.plugin(tauri_plugin_updater::Builder::new().build())
		.plugin(tauri_plugin_clipboard_manager::init())
		.plugin(tauri_plugin_process::init())
		.plugin(tauri_plugin_global_shortcut::Builder::new().build())
		.plugin(tauri_plugin_fs::init())
		.plugin(tauri_plugin_dialog::init())
		.plugin(tauri_plugin_shell::init())
		.plugin(tauri_plugin_deep_link::init())
		.setup(|app| {
			logging!(info, Type::Setup, true, "Starting app initialization...");

			// Register deep link handler as early as possible to not miss cold-start events (macOS)
			app.deep_link().on_open_url(|event| {
				let urls: Vec<String> = event.urls().iter().map(|u| u.to_string()).collect();
				logging!(info, Type::Setup, true, "on_open_url received: {:?}", urls);
				if let Some(url) = urls.first().cloned() {
					resolve::schedule_handle_deep_link(url);
				}
			});

			let mut auto_start_plugin_builder = tauri_plugin_autostart::Builder::new();
			#[cfg(target_os = "macos")]
			{
				auto_start_plugin_builder = auto_start_plugin_builder
					.macos_launcher(MacosLauncher::LaunchAgent)
					.app_name(app.config().identifier.clone());
			}
			let _ = app.handle().plugin(auto_start_plugin_builder.build());

			// Ensure URL schemes are registered with the OS (all platforms)
			logging!(info, Type::Setup, true, "Registering deep links with OS...");
			logging_error!(Type::System, true, app.deep_link().register_all());

			// Deep link handler will be registered AFTER core handle init to ensure window creation works
=======
    #[allow(unused_mut)]
    let mut builder = tauri::Builder::default()
        .plugin(tauri_plugin_single_instance::init(|_app, argv, _cwd| {
            // Handle deep link when a second instance is invoked: forward URL to the running instance
            if let Some(url) = argv
                .iter()
                .find(|a| {
                    a.starts_with("clash://")
                        || a.starts_with("koala-clash://")
                        || a.starts_with("outclash://")
                })
                .cloned()
            {
                // Robust scheduling avoids races with lightweight/window
                resolve::schedule_handle_deep_link(url);
            }
        }))
        .plugin(tauri_plugin_notification::init())
        .plugin(tauri_plugin_updater::Builder::new().build())
        .plugin(tauri_plugin_clipboard_manager::init())
        .plugin(tauri_plugin_process::init())
        .plugin(tauri_plugin_global_shortcut::Builder::new().build())
        .plugin(tauri_plugin_fs::init())
        .plugin(tauri_plugin_dialog::init())
        .plugin(tauri_plugin_shell::init())
        .plugin(tauri_plugin_deep_link::init())
        .setup(|app| {
            logging!(info, Type::Setup, true, "Starting app initialization...");

            // Register deep link handler as early as possible to not miss cold-start events (macOS)
            app.deep_link().on_open_url(|event| {
                let urls: Vec<String> = event.urls().iter().map(|u| u.to_string()).collect();
                logging!(info, Type::Setup, true, "on_open_url received: {:?}", urls);
                if let Some(url) = urls.first().cloned() {
                    resolve::schedule_handle_deep_link(url);
                }
            });

            let mut auto_start_plugin_builder = tauri_plugin_autostart::Builder::new();
            #[cfg(target_os = "macos")]
            {
                auto_start_plugin_builder = auto_start_plugin_builder
                    .macos_launcher(MacosLauncher::LaunchAgent)
                    .app_name(app.config().identifier.clone());
            }
            let _ = app.handle().plugin(auto_start_plugin_builder.build());

            // Ensure URL schemes are registered with the OS (all platforms)
            logging!(info, Type::Setup, true, "Registering deep links with OS...");
            logging_error!(Type::System, true, app.deep_link().register_all());

            // Deep link handler will be registered AFTER core handle init to ensure window creation works
>>>>>>> e7400683

            // 窗口管理
            logging!(
                info,
                Type::Setup,
                true,
                "Initializing window state management..."
            );
            let window_state_plugin = tauri_plugin_window_state::Builder::new()
                .with_filename("window_state.json")
                .with_state_flags(tauri_plugin_window_state::StateFlags::default())
                .build();
            let _ = app.handle().plugin(window_state_plugin);

            // 异步处理
            let app_handle = app.handle().clone();
            AsyncHandler::spawn(move || async move {
                logging!(
                    info,
                    Type::Setup,
                    true,
                    "Executing app setup asynchronously..."
                );
                match timeout(
                    Duration::from_secs(30),
                    resolve::resolve_setup_async(&app_handle),
                )
                .await
                {
                    Ok(_) => {
                        logging!(info, Type::Setup, true, "App setup completed successfully");
                    }
                    Err(_) => {
                        logging!(
                            error,
                            Type::Setup,
                            true,
                            "App setup timed out (30s), continuing with subsequent steps"
                        );
                    }
                }
            });

            logging!(
                info,
                Type::Setup,
                true,
                "Executing main setup operations..."
            );

            logging!(info, Type::Setup, true, "Initializing AppHandleManager...");
            AppHandleManager::global().init(app.handle().clone());

            logging!(info, Type::Setup, true, "Initializing core handle...");
            core::handle::Handle::global().init(app.handle());

            logging!(info, Type::Setup, true, "Initializing config...");
            if let Err(e) = utils::init::init_config() {
                logging!(
                    error,
                    Type::Setup,
                    true,
                    "Failed to initialize config: {}",
                    e
                );
            }

            logging!(info, Type::Setup, true, "Initializing resources...");
            if let Err(e) = utils::init::init_resources() {
                logging!(
                    error,
                    Type::Setup,
                    true,
                    "Failed to initialize resources: {}",
                    e
                );
            }

            app.manage(Mutex::new(state::proxy::CmdProxyState::default()));
            app.manage(Mutex::new(state::lightweight::LightWeightState::default()));

            // If an early deep link was captured from argv, schedule it now (after core and window can be created)
            utils::resolve::replay_early_deep_link();

            // (deep link handler already registered above)

            tauri::async_runtime::spawn(async {
                tokio::time::sleep(Duration::from_secs(5)).await;
                logging!(
                    info,
                    Type::Cmd,
                    true,
                    "Running profile updates at startup..."
                );
                if let Err(e) = crate::cmd::update_profiles_on_startup().await {
                    log::error!("Failed to update profiles on startup: {e}");
                }
            });

            logging!(
                info,
                Type::Setup,
                true,
                "Initialization completed, continuing"
            );
            Ok(())
        })
        .invoke_handler(tauri::generate_handler![
            // common
            cmd::get_sys_proxy,
            cmd::get_auto_proxy,
            cmd::open_app_dir,
            cmd::open_logs_dir,
            cmd::open_web_url,
            cmd::open_core_dir,
            cmd::get_portable_flag,
            cmd::get_network_interfaces,
            cmd::get_system_hostname,
            cmd::restart_app,
            // 内核管理
            cmd::start_core,
            cmd::stop_core,
            cmd::restart_core,
            // 启动命令
            cmd::notify_ui_ready,
            cmd::update_ui_stage,
            cmd::reset_ui_ready_state,
            cmd::get_running_mode,
            cmd::get_app_uptime,
            cmd::get_auto_launch_status,
            cmd::is_admin,
            // 添加轻量模式相关命令
            cmd::entry_lightweight_mode,
            cmd::exit_lightweight_mode,
            // service 管理
            cmd::install_service,
            cmd::uninstall_service,
            cmd::reinstall_service,
            cmd::repair_service,
            cmd::is_service_available,
            // clash
            cmd::get_clash_info,
            cmd::patch_clash_config,
            cmd::patch_clash_mode,
            cmd::change_clash_core,
            cmd::get_runtime_config,
            cmd::get_runtime_yaml,
            cmd::get_runtime_exists,
            cmd::get_runtime_logs,
            cmd::invoke_uwp_tool,
            cmd::copy_clash_env,
            cmd::get_proxies,
            cmd::force_refresh_proxies,
            cmd::get_providers_proxies,
            cmd::save_dns_config,
            cmd::apply_dns_config,
            cmd::check_dns_config_exists,
            cmd::get_dns_config_content,
            cmd::validate_dns_config,
            // verge
            cmd::get_verge_config,
            cmd::patch_verge_config,
            cmd::test_delay,
            cmd::get_app_dir,
            cmd::copy_icon_file,
            cmd::download_icon_cache,
            cmd::open_devtools,
            cmd::exit_app,
            cmd::get_network_interfaces_info,
            // profile
            cmd::get_profiles,
            cmd::enhance_profiles,
            cmd::patch_profiles_config,
            cmd::view_profile,
            cmd::patch_profile,
            cmd::create_profile,
            cmd::import_profile,
            cmd::reorder_profile,
            cmd::update_profile,
            cmd::delete_profile,
            cmd::read_profile_file,
            cmd::save_profile_file,
            cmd::get_next_update_time,
            cmd::update_profiles_on_startup,
            cmd::create_profile_from_share_link,
            // script validation
            cmd::script_validate_notice,
            cmd::validate_script_file,
            // clash api
            cmd::clash_api_get_proxy_delay,
            // backup
            cmd::create_webdav_backup,
            cmd::save_webdav_config,
            cmd::list_webdav_backup,
            cmd::delete_webdav_backup,
            cmd::restore_webdav_backup,
            // export diagnostic info for issue reporting
            cmd::export_diagnostic_info,
            // get system info for display
            cmd::get_system_info,
            // media unlock checker
            cmd::get_unlock_items,
            cmd::check_media_unlock,
            // light-weight model
            cmd::entry_lightweight_mode,
        ]);

    #[cfg(debug_assertions)]
    {
        builder = builder.plugin(devtools);
    }

    // Macos Application Menu
    #[cfg(target_os = "macos")]
    {
        // Temporary Achived due to cannot CMD+C/V/A
    }

    let app = builder
        .build(tauri::generate_context!())
        .expect("error while running tauri application");

    app.run(|app_handle, e| match e {
        tauri::RunEvent::Ready | tauri::RunEvent::Resumed => {
            logging!(info, Type::System, true, "App ready or resumed");
            AppHandleManager::global().init(app_handle.clone());
            #[cfg(target_os = "macos")]
            {
                if let Some(window) = AppHandleManager::global()
                    .get_handle()
                    .get_webview_window("main")
                {
                    logging!(info, Type::Window, true, "Setting macOS window title");
                    let _ = window.set_title("OutClash");
                }
            }
        }
        #[cfg(target_os = "macos")]
        tauri::RunEvent::Reopen {
            has_visible_windows,
            ..
        } => {
            if !has_visible_windows {
                AppHandleManager::global().set_activation_policy_regular();
                if let Some(window) = app_handle.get_webview_window("main") {
                    let _ = window.show();
                    let _ = window.set_focus();
                }
            }
            AppHandleManager::global().init(app_handle.clone());
        }
        tauri::RunEvent::ExitRequested { api, code, .. } => {
            if code.is_none() {
                api.prevent_exit();
            }
        }
        tauri::RunEvent::Exit => {
            // avoid duplicate cleanup
            if core::handle::Handle::global().is_exiting() {
                return;
            }
            feat::clean();
        }
        tauri::RunEvent::WindowEvent { label, event, .. } => {
            if label == "main" {
                match event {
                    tauri::WindowEvent::CloseRequested { api, .. } => {
                        #[cfg(target_os = "macos")]
                        AppHandleManager::global().set_activation_policy_accessory();
                        if core::handle::Handle::global().is_exiting() {
                            return;
                        }
                        log::info!(target: "app", "closing window...");
                        api.prevent_close();
                        if let Some(window) = core::handle::Handle::global().get_window() {
                            let _ = window.hide();
                        } else {
                            logging!(
                                warn,
                                Type::Window,
                                true,
                                "Tried to hide window but it does not exist"
                            );
                        }
                    }
                    tauri::WindowEvent::Focused(true) => {
                        #[cfg(target_os = "macos")]
                        {
                            logging_error!(
                                Type::Hotkey,
                                true,
                                hotkey::Hotkey::global().register("CMD+Q", "quit")
                            );
                            logging_error!(
                                Type::Hotkey,
                                true,
                                hotkey::Hotkey::global().register("CMD+W", "hide")
                            );
                        }
                        {
                            let is_enable_global_hotkey = Config::verge()
                                .latest()
                                .enable_global_hotkey
                                .unwrap_or(true);
                            if !is_enable_global_hotkey {
                                logging_error!(Type::Hotkey, true, hotkey::Hotkey::global().init())
                            }
                        }
                    }
                    tauri::WindowEvent::Focused(false) => {
                        #[cfg(target_os = "macos")]
                        {
                            logging_error!(
                                Type::Hotkey,
                                true,
                                hotkey::Hotkey::global().unregister("CMD+Q")
                            );
                            logging_error!(
                                Type::Hotkey,
                                true,
                                hotkey::Hotkey::global().unregister("CMD+W")
                            );
                        }
                        {
                            let is_enable_global_hotkey = Config::verge()
                                .latest()
                                .enable_global_hotkey
                                .unwrap_or(true);
                            if !is_enable_global_hotkey {
                                logging_error!(Type::Hotkey, true, hotkey::Hotkey::global().reset())
                            }
                        }
                    }
                    tauri::WindowEvent::Destroyed => {
                        #[cfg(target_os = "macos")]
                        {
                            logging_error!(
                                Type::Hotkey,
                                true,
                                hotkey::Hotkey::global().unregister("CMD+Q")
                            );
                            logging_error!(
                                Type::Hotkey,
                                true,
                                hotkey::Hotkey::global().unregister("CMD+W")
                            );
                        }
                    }
                    _ => {}
                }
            }
        }
        _ => {}
    });
}<|MERGE_RESOLUTION|>--- conflicted
+++ resolved
@@ -95,56 +95,6 @@
     #[cfg(debug_assertions)]
     let devtools = tauri_plugin_devtools::init();
 
-<<<<<<< HEAD
-	#[allow(unused_mut)]
-	let mut builder = tauri::Builder::default()
-		.plugin(tauri_plugin_single_instance::init(|_app, argv, _cwd| {
-			// Handle deep link when a second instance is invoked: forward URL to the running instance
-			if let Some(url) = argv
-				.iter()
-				.find(|a| a.starts_with("clash://") || a.starts_with("koala-clash://") || a.starts_with("outclash://"))
-				.cloned()
-			{
-				// Robust scheduling avoids races with lightweight/window
-				resolve::schedule_handle_deep_link(url);
-			}
-		}))
-		.plugin(tauri_plugin_notification::init())
-		.plugin(tauri_plugin_updater::Builder::new().build())
-		.plugin(tauri_plugin_clipboard_manager::init())
-		.plugin(tauri_plugin_process::init())
-		.plugin(tauri_plugin_global_shortcut::Builder::new().build())
-		.plugin(tauri_plugin_fs::init())
-		.plugin(tauri_plugin_dialog::init())
-		.plugin(tauri_plugin_shell::init())
-		.plugin(tauri_plugin_deep_link::init())
-		.setup(|app| {
-			logging!(info, Type::Setup, true, "Starting app initialization...");
-
-			// Register deep link handler as early as possible to not miss cold-start events (macOS)
-			app.deep_link().on_open_url(|event| {
-				let urls: Vec<String> = event.urls().iter().map(|u| u.to_string()).collect();
-				logging!(info, Type::Setup, true, "on_open_url received: {:?}", urls);
-				if let Some(url) = urls.first().cloned() {
-					resolve::schedule_handle_deep_link(url);
-				}
-			});
-
-			let mut auto_start_plugin_builder = tauri_plugin_autostart::Builder::new();
-			#[cfg(target_os = "macos")]
-			{
-				auto_start_plugin_builder = auto_start_plugin_builder
-					.macos_launcher(MacosLauncher::LaunchAgent)
-					.app_name(app.config().identifier.clone());
-			}
-			let _ = app.handle().plugin(auto_start_plugin_builder.build());
-
-			// Ensure URL schemes are registered with the OS (all platforms)
-			logging!(info, Type::Setup, true, "Registering deep links with OS...");
-			logging_error!(Type::System, true, app.deep_link().register_all());
-
-			// Deep link handler will be registered AFTER core handle init to ensure window creation works
-=======
     #[allow(unused_mut)]
     let mut builder = tauri::Builder::default()
         .plugin(tauri_plugin_single_instance::init(|_app, argv, _cwd| {
@@ -197,7 +147,6 @@
             logging_error!(Type::System, true, app.deep_link().register_all());
 
             // Deep link handler will be registered AFTER core handle init to ensure window creation works
->>>>>>> e7400683
 
             // 窗口管理
             logging!(
