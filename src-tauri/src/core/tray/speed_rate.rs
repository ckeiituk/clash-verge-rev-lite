--- conflicted
+++ resolved
@@ -119,14 +119,13 @@
             }
         }
 
+        let is_colorful = if let Some(bytes) = icon_bytes.clone() {
+            !crate::utils::help::is_monochrome_image_from_bytes(&bytes).unwrap_or(false)
+        } else {
+            false
+        };
+
         // 选择文本颜色
-<<<<<<< HEAD
-        // 单色图标使用白色文本和轻微黑色阴影
-        let (text_color, shadow_color) = (
-            Rgba([255u8, 255u8, 255u8, 255u8]),
-            Rgba([0u8, 0u8, 0u8, 120u8]),
-        );
-=======
         let (text_color, shadow_color) = if is_colorful {
             (
                 // Rgba([0u8, 0u8, 0u8, 255u8]),
@@ -140,7 +139,6 @@
                 Rgba([0u8, 0u8, 0u8, 128u8]),
             )
         };
->>>>>>> 98de9177
         // 减小字体大小以适应文本区域
         let font_data = include_bytes!("../../../assets/fonts/SF-Pro.ttf");
         let font = FontArc::try_from_vec(font_data.to_vec()).unwrap();
