{
  "$schema": "../node_modules/@tauri-apps/cli/config.schema.json",
  "identifier": "io.github.outclash",
  "bundle": {
    "targets": ["deb", "rpm"],
    "linux": {
      "deb": {
        "depends": ["openssl"],
<<<<<<< HEAD
        "desktopTemplate": "./packages/linux/koala-clash.desktop",
=======
        "desktopTemplate": "./packages/linux/outclash.desktop",
>>>>>>> e7400683
        "provides": ["outclash"],
        "conflicts": ["koala-clash"],
        "replaces": ["koala-clash"],
        "postInstallScript": "./packages/linux/post-install.sh",
        "preRemoveScript": "./packages/linux/pre-remove.sh"
      },
      "rpm": {
        "depends": ["openssl"],
<<<<<<< HEAD
        "desktopTemplate": "./packages/linux/koala-clash.desktop",
=======
        "desktopTemplate": "./packages/linux/outclash.desktop",
>>>>>>> e7400683
        "provides": ["outclash"],
        "conflicts": ["koala-clash"],
        "obsoletes": ["koala-clash"],
        "postInstallScript": "./packages/linux/post-install.sh",
        "preRemoveScript": "./packages/linux/pre-remove.sh"
      }
    },
    "externalBin": [
      "./resources/outclash-service",
      "./resources/install-service",
      "./resources/uninstall-service",
      "./sidecar/out-mihomo",
      "./sidecar/out-mihomo-alpha"
    ]
  }
}<|MERGE_RESOLUTION|>--- conflicted
+++ resolved
@@ -6,11 +6,7 @@
     "linux": {
       "deb": {
         "depends": ["openssl"],
-<<<<<<< HEAD
-        "desktopTemplate": "./packages/linux/koala-clash.desktop",
-=======
         "desktopTemplate": "./packages/linux/outclash.desktop",
->>>>>>> e7400683
         "provides": ["outclash"],
         "conflicts": ["koala-clash"],
         "replaces": ["koala-clash"],
@@ -19,11 +15,7 @@
       },
       "rpm": {
         "depends": ["openssl"],
-<<<<<<< HEAD
-        "desktopTemplate": "./packages/linux/koala-clash.desktop",
-=======
         "desktopTemplate": "./packages/linux/outclash.desktop",
->>>>>>> e7400683
         "provides": ["outclash"],
         "conflicts": ["koala-clash"],
         "obsoletes": ["koala-clash"],
