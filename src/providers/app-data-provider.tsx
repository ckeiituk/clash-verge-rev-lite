import React, { createContext, useContext, useEffect, useMemo } from "react";
import { useVerge } from "@/hooks/use-verge";
import useSWR from "swr";
import useSWRSubscription from "swr/subscription";
import {
  getProxies,
  getRules,
  getClashConfig,
  getProxyProviders,
  getRuleProviders,
} from "@/services/api";
import {
  getSystemProxy,
  getRunningMode,
  getAppUptime,
  forceRefreshProxies,
} from "@/services/cmds";
import { useClashInfo } from "@/hooks/use-clash";
import { createAuthSockette } from "@/utils/websocket";
import { useVisibility } from "@/hooks/use-visibility";
import { listen } from "@tauri-apps/api/event";

// 定义AppDataContext类型 - 使用宽松类型
interface AppDataContextType {
  proxies: any;
  clashConfig: any;
  rules: any[];
  sysproxy: any;
  runningMode?: string;
  uptime: number;
  proxyProviders: any;
  ruleProviders: any;
  connections: {
    data: any[];
    count: number;
    uploadTotal: number;
    downloadTotal: number;
  };
  traffic: { up: number; down: number };
  memory: { inuse: number };
  systemProxyAddress: string;

  refreshProxy: () => Promise<any>;
  refreshClashConfig: () => Promise<any>;
  refreshRules: () => Promise<any>;
  refreshSysproxy: () => Promise<any>;
  refreshProxyProviders: () => Promise<any>;
  refreshRuleProviders: () => Promise<any>;
  refreshAll: () => Promise<any>;
}

// 创建上下文
const AppDataContext = createContext<AppDataContextType | null>(null);

// 全局数据提供者组件
export const AppDataProvider = ({
  children,
}: {
  children: React.ReactNode;
}) => {
  const pageVisible = useVisibility();
  const { clashInfo } = useClashInfo();
  const { verge } = useVerge();

  // 基础数据 - 中频率更新 (5秒)
  const { data: proxiesData, mutate: refreshProxy } = useSWR(
    "getProxies",
    getProxies,
    {
      refreshInterval: 5000,
      revalidateOnFocus: true,
      suspense: false,
      errorRetryCount: 3,
    },
  );

  // 监听profile和clash配置变更事件
  useEffect(() => {
    const isTauriEnv =
      typeof window !== "undefined" &&
      ("__TAURI_INTERNALS__" in (window as any) ||
        "__TAURI__" in (window as any));
    let profileUnlisten: Promise<() => void> | undefined;
    let lastProfileId: string | null = null;
    let lastUpdateTime = 0;
    const refreshThrottle = 500;

    const setupEventListeners = async () => {
      try {
        // 监听profile切换事件（仅桌面端）
        if (isTauriEnv) {
          profileUnlisten = listen<string>("profile-changed", (event) => {
            const newProfileId = event.payload;
            const now = Date.now();

            console.log(`[AppDataProvider] Profile switched: ${newProfileId}`);

            if (
              lastProfileId === newProfileId &&
              now - lastUpdateTime < refreshThrottle
            ) {
              console.log("[AppDataProvider] Duplicate event debounced, skip");
              return;
            }

            lastProfileId = newProfileId;
            lastUpdateTime = now;

            setTimeout(async () => {
              try {
                console.log("[AppDataProvider] Force refresh proxy cache");

                const refreshPromise = Promise.race([
                  forceRefreshProxies(),
                  new Promise((_, reject) =>
                    setTimeout(
                      () => reject(new Error("forceRefreshProxies timeout")),
                      8000,
                    ),
                  ),
                ]);

                await refreshPromise;

                console.log("[AppDataProvider] Refresh frontend proxy data");
                await refreshProxy();

<<<<<<< HEAD
              console.log(
                "[AppDataProvider] Proxy data refreshed for profile switch",
              );
            } catch (error) {
              console.error(
                "[AppDataProvider] Force refresh proxy cache failed:",
                error,
              );

              refreshProxy().catch((e) =>
                console.warn(
                  "[AppDataProvider] Normal refresh also failed:",
                  e,
                ),
              );
            }
          }, 0);
        });
=======
                console.log(
                  "[AppDataProvider] Proxy data refreshed for profile switch",
                );
              } catch (error) {
                console.error(
                  "[AppDataProvider] Force refresh proxy cache failed:",
                  error,
                );

                refreshProxy().catch((e) =>
                  console.warn(
                    "[AppDataProvider] Normal refresh also failed:",
                    e,
                  ),
                );
              }
            }, 0);
          });
        }
>>>>>>> e7400683

        // 监听Clash配置刷新事件(enhance操作等)
        const handleRefreshClash = () => {
          const now = Date.now();
          console.log("[AppDataProvider] Clash config refresh event");

          if (now - lastUpdateTime > refreshThrottle) {
            lastUpdateTime = now;

            setTimeout(async () => {
              try {
                console.log(
                  "[AppDataProvider] Clash refresh - force refresh proxy cache",
                );

                // 添加超时保护
                const refreshPromise = Promise.race([
                  forceRefreshProxies(),
                  new Promise((_, reject) =>
                    setTimeout(
                      () => reject(new Error("forceRefreshProxies timeout")),
                      8000,
                    ),
                  ),
                ]);

                await refreshPromise;
                await refreshProxy();
              } catch (error) {
                console.error(
                  "[AppDataProvider] Clash refresh forcing proxy cache refresh failed:",
                  error,
                );
                refreshProxy().catch((e) =>
                  console.warn(
                    "[AppDataProvider] Clash refresh normal refresh also failed:",
                    e,
                  ),
                );
              }
            }, 0);
          }
        };

        window.addEventListener(
          "verge://refresh-clash-config",
          handleRefreshClash,
        );

        return () => {
          window.removeEventListener(
            "verge://refresh-clash-config",
            handleRefreshClash,
          );
        };
      } catch (error) {
        console.error(
          "[AppDataProvider] Failed to set up event listeners:",
          error,
        );
        return () => {};
      }
    };

    const cleanupPromise = setupEventListeners();

    return () => {
      profileUnlisten?.then((unlisten) => unlisten()).catch(console.error);
      cleanupPromise.then((cleanup) => cleanup());
    };
  }, [refreshProxy]);

  const { data: clashConfig, mutate: refreshClashConfig } = useSWR(
    "getClashConfig",
    getClashConfig,
    {
      refreshInterval: 5000,
      revalidateOnFocus: false,
      suspense: false,
      errorRetryCount: 3,
    },
  );

  // 提供者数据
  const { data: proxyProviders, mutate: refreshProxyProviders } = useSWR(
    "getProxyProviders",
    getProxyProviders,
    {
      revalidateOnFocus: false,
      revalidateOnReconnect: false,
      dedupingInterval: 3000,
      suspense: false,
      errorRetryCount: 3,
    },
  );

  const { data: ruleProviders, mutate: refreshRuleProviders } = useSWR(
    "getRuleProviders",
    getRuleProviders,
    {
      revalidateOnFocus: false,
      suspense: false,
      errorRetryCount: 3,
    },
  );

  // 低频率更新数据
  const { data: rulesData, mutate: refreshRules } = useSWR(
    "getRules",
    getRules,
    {
      revalidateOnFocus: false,
      suspense: false,
      errorRetryCount: 3,
    },
  );

  const { data: sysproxy, mutate: refreshSysproxy } = useSWR(
    "getSystemProxy",
    getSystemProxy,
    {
      revalidateOnFocus: true,
      revalidateOnReconnect: true,
      suspense: false,
      errorRetryCount: 3,
    },
  );

  const { data: runningMode } = useSWR("getRunningMode", getRunningMode, {
    revalidateOnFocus: false,
    suspense: false,
    errorRetryCount: 3,
  });

  // 高频率更新数据 (2秒)
  const { data: uptimeData } = useSWR("appUptime", getAppUptime, {
    refreshInterval: 2000,
    revalidateOnFocus: false,
    suspense: false,
  });

  // 连接数据 - 使用WebSocket实时更新
  const {
    data: connectionsData = {
      connections: [],
      uploadTotal: 0,
      downloadTotal: 0,
    },
  } = useSWRSubscription(
    clashInfo && pageVisible ? "connections" : null,
    (_key, { next }) => {
      if (!clashInfo || !pageVisible) return () => {};

      const { server = "", secret = "" } = clashInfo;
      if (!server) return () => {};

      console.log(
        `[Connections][${AppDataProvider.name}] Connecting: ${server}/connections`,
      );
      const socket = createAuthSockette(`${server}/connections`, secret, {
        timeout: 5000,
        onmessage(event) {
          try {
            const data = JSON.parse(event.data);
            // 处理连接数据，计算当前上传下载速度
            next(
              null,
              (
                prev: any = {
                  connections: [],
                  uploadTotal: 0,
                  downloadTotal: 0,
                },
              ) => {
                const oldConns = prev.connections || [];
                const newConns = data.connections || [];

                // 计算当前速度
                const processedConns = newConns.map((conn: any) => {
                  const oldConn = oldConns.find(
                    (old: any) => old.id === conn.id,
                  );
                  if (oldConn) {
                    return {
                      ...conn,
                      curUpload: conn.upload - oldConn.upload,
                      curDownload: conn.download - oldConn.download,
                    };
                  }
                  return { ...conn, curUpload: 0, curDownload: 0 };
                });

                return {
                  ...data,
                  connections: processedConns,
                };
              },
            );
          } catch (err) {
            console.error(
              `[Connections][${AppDataProvider.name}] Failed to parse data:`,
              err,
              event.data,
            );
          }
        },
        onopen: (event) => {
          console.log(
            `[Connections][${AppDataProvider.name}] WebSocket connected`,
            event,
          );
        },
        onerror(event) {
          console.error(
            `[Connections][${AppDataProvider.name}] WebSocket error or max retries reached`,
            event,
          );
          next(null, { connections: [], uploadTotal: 0, downloadTotal: 0 });
        },
        onclose: (event) => {
          console.log(
            `[Connections][${AppDataProvider.name}] WebSocket closed`,
            event.code,
            event.reason,
          );
          if (event.code !== 1000 && event.code !== 1001) {
            console.warn(
              `[Connections][${AppDataProvider.name}] Abnormal close, resetting data`,
            );
            next(null, { connections: [], uploadTotal: 0, downloadTotal: 0 });
          }
        },
      });

      return () => {
        console.log(
          `[Connections][${AppDataProvider.name}] Cleaning up WebSocket connection`,
        );
        socket.close();
      };
    },
  );

  // 流量和内存数据 - 通过WebSocket获取实时流量数据
  const { data: trafficData = { up: 0, down: 0 } } = useSWRSubscription(
    clashInfo && pageVisible ? "traffic" : null,
    (_key, { next }) => {
      if (!clashInfo || !pageVisible) return () => {};

      const { server = "", secret = "" } = clashInfo;
      if (!server) return () => {};

      console.log(
        `[Traffic][${AppDataProvider.name}] Connecting: ${server}/traffic`,
      );
      const socket = createAuthSockette(`${server}/traffic`, secret, {
        onmessage(event) {
          try {
            const data = JSON.parse(event.data);
            if (
              data &&
              typeof data.up === "number" &&
              typeof data.down === "number"
            ) {
              next(null, data);
            } else {
              console.warn(
                `[Traffic][${AppDataProvider.name}] Received invalid data:`,
                data,
              );
            }
          } catch (err) {
            console.error(
              `[Traffic][${AppDataProvider.name}] Failed to parse data:`,
              err,
              event.data,
            );
          }
        },
        onopen: (event) => {
          console.log(
            `[Traffic][${AppDataProvider.name}] WebSocket connected`,
            event,
          );
        },
        onerror(event) {
          console.error(
            `[Traffic][${AppDataProvider.name}] WebSocket error or max retries reached`,
            event,
          );
          next(null, { up: 0, down: 0 });
        },
        onclose: (event) => {
          console.log(
            `[Traffic][${AppDataProvider.name}] WebSocket closed`,
            event.code,
            event.reason,
          );
          if (event.code !== 1000 && event.code !== 1001) {
            console.warn(
              `[Traffic][${AppDataProvider.name}] Abnormal close, resetting data`,
            );
            next(null, { up: 0, down: 0 });
          }
        },
      });

      return () => {
        console.log(
          `[Traffic][${AppDataProvider.name}] Cleaning up WebSocket connection`,
        );
        socket.close();
      };
    },
  );

  const { data: memoryData = { inuse: 0 } } = useSWRSubscription(
    clashInfo && pageVisible ? "memory" : null,
    (_key, { next }) => {
      if (!clashInfo || !pageVisible) return () => {};

      const { server = "", secret = "" } = clashInfo;
      if (!server) return () => {};

      console.log(
        `[Memory][${AppDataProvider.name}] Connecting: ${server}/memory`,
      );
      const socket = createAuthSockette(`${server}/memory`, secret, {
        onmessage(event) {
          try {
            const data = JSON.parse(event.data);
            if (data && typeof data.inuse === "number") {
              next(null, data);
            } else {
              console.warn(
                `[Memory][${AppDataProvider.name}] Received invalid data:`,
                data,
              );
            }
          } catch (err) {
            console.error(
              `[Memory][${AppDataProvider.name}] Failed to parse data:`,
              err,
              event.data,
            );
          }
        },
        onopen: (event) => {
          console.log(
            `[Memory][${AppDataProvider.name}] WebSocket connected`,
            event,
          );
        },
        onerror(event) {
          console.error(
            `[Memory][${AppDataProvider.name}] WebSocket error or max retries reached`,
            event,
          );
          next(null, { inuse: 0 });
        },
        onclose: (event) => {
          console.log(
            `[Memory][${AppDataProvider.name}] WebSocket closed`,
            event.code,
            event.reason,
          );
          if (event.code !== 1000 && event.code !== 1001) {
            console.warn(
              `[Memory][${AppDataProvider.name}] Abnormal close, resetting data`,
            );
            next(null, { inuse: 0 });
          }
        },
      });

      return () => {
        console.log(
          `[Memory][${AppDataProvider.name}] Cleaning up WebSocket connection`,
        );
        socket.close();
      };
    },
  );

  // 提供统一的刷新方法
  const refreshAll = async () => {
    await Promise.all([
      refreshProxy(),
      refreshClashConfig(),
      refreshRules(),
      refreshSysproxy(),
      refreshProxyProviders(),
      refreshRuleProviders(),
    ]);
  };

  // 聚合所有数据
  const value = useMemo(() => {
    // 计算系统代理地址
    const calculateSystemProxyAddress = () => {
      if (!verge || !clashConfig) return "-";

      const isPacMode = verge.proxy_auto_config ?? false;

      if (isPacMode) {
        // PAC mode: show expected proxy address
        const proxyHost = verge.proxy_host || "127.0.0.1";
        const proxyPort =
          verge.verge_mixed_port || clashConfig["mixed-port"] || 7897;
        return `${proxyHost}:${proxyPort}`;
      } else {
        // HTTP proxy mode: prefer system address, else fallback to expected address
        const systemServer = sysproxy?.server;
        if (
          systemServer &&
          systemServer !== "-" &&
          !systemServer.startsWith(":")
        ) {
          return systemServer;
        } else {
          // Invalid system address; return expected proxy address
          const proxyHost = verge.proxy_host || "127.0.0.1";
          const proxyPort =
            verge.verge_mixed_port || clashConfig["mixed-port"] || 7897;
          return `${proxyHost}:${proxyPort}`;
        }
      }
    };

    return {
      // 数据
      proxies: proxiesData,
      clashConfig,
      rules: rulesData || [],
      sysproxy,
      runningMode,
      uptime: uptimeData || 0,

      // 提供者数据
      proxyProviders: proxyProviders || {},
      ruleProviders: ruleProviders || {},

      // 连接数据
      connections: {
        data: connectionsData.connections || [],
        count: connectionsData.connections?.length || 0,
        uploadTotal: connectionsData.uploadTotal || 0,
        downloadTotal: connectionsData.downloadTotal || 0,
      },

      // 实时流量数据
      traffic: trafficData,
      memory: memoryData,

      systemProxyAddress: calculateSystemProxyAddress(),

      // 刷新方法
      refreshProxy,
      refreshClashConfig,
      refreshRules,
      refreshSysproxy,
      refreshProxyProviders,
      refreshRuleProviders,
      refreshAll,
    };
  }, [
    proxiesData,
    clashConfig,
    rulesData,
    sysproxy,
    runningMode,
    uptimeData,
    connectionsData,
    trafficData,
    memoryData,
    proxyProviders,
    ruleProviders,
    verge,
    refreshProxy,
    refreshClashConfig,
    refreshRules,
    refreshSysproxy,
    refreshProxyProviders,
    refreshRuleProviders,
  ]);

  return (
    <AppDataContext.Provider value={value}>{children}</AppDataContext.Provider>
  );
};

// 自定义Hook访问全局数据
export const useAppData = () => {
  const context = useContext(AppDataContext);

  if (!context) {
    throw new Error("useAppData must be used within AppDataProvider");
  }

  return context;
};<|MERGE_RESOLUTION|>--- conflicted
+++ resolved
@@ -125,26 +125,6 @@
                 console.log("[AppDataProvider] Refresh frontend proxy data");
                 await refreshProxy();
 
-<<<<<<< HEAD
-              console.log(
-                "[AppDataProvider] Proxy data refreshed for profile switch",
-              );
-            } catch (error) {
-              console.error(
-                "[AppDataProvider] Force refresh proxy cache failed:",
-                error,
-              );
-
-              refreshProxy().catch((e) =>
-                console.warn(
-                  "[AppDataProvider] Normal refresh also failed:",
-                  e,
-                ),
-              );
-            }
-          }, 0);
-        });
-=======
                 console.log(
                   "[AppDataProvider] Proxy data refreshed for profile switch",
                 );
@@ -164,7 +144,6 @@
             }, 0);
           });
         }
->>>>>>> e7400683
 
         // 监听Clash配置刷新事件(enhance操作等)
         const handleRefreshClash = () => {
