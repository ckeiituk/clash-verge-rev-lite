--- conflicted
+++ resolved
@@ -9,11 +9,6 @@
 .tool-versions
 .old
 bun.lock
-<<<<<<< HEAD
-AGENTS.md
-CLAUDE.md
-WORKFLOWS.md
-=======
 
 # IDE directories and files
 .vscode
@@ -58,5 +53,4 @@
 AGENTS.md
 Agents.md
 WORKFLOWS.md
-Workflows.md
->>>>>>> e7400683
+Workflows.md